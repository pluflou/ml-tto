--- conflicted
+++ resolved
@@ -277,13 +277,9 @@
         # They will not be identical because some objects such as methods
         # and bools are stored as numpy data types in the h5 file
         assert result_dict.keys() == loaded_dict.keys()
-<<<<<<< HEAD
         assert all(result_dict["emittance"] == loaded_dict["emittance"])
         # List of arrays is saved as a dict
         for original, loaded in zip(
             result_dict["bmag"], loaded_dict["bmag"].values()
         ):
-            assert np.array_equal(original, loaded)
-=======
-        # TODO: continue test
->>>>>>> 0a2dbd62
+            assert np.array_equal(original, loaded)